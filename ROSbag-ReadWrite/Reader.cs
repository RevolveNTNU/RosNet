using System;
using System.IO;
using System.Collections.Generic;
using System.Text.RegularExpressions;

namespace ROSbag_ReadWrite
{
    public static class Reader
    {
        public static void Read(string path)
        {
<<<<<<< HEAD

            if (File.Exists(path))
=======
            string currentDir = Directory.GetCurrentDirectory();
            string regexPath = Regex.Replace(currentDir, "ROSbag-ReadWrite.*", "ROSbag-ReadWrite/bags/acc19-11.bag");

            if (File.Exists(regexPath))
>>>>>>> d82f7d9b
            {
                using (BinaryReader reader = new BinaryReader(File.Open(regexPath, FileMode.Open)))
                {
                    Console.Write(reader.ReadChars(13));

                    while (reader.BaseStream.Position != reader.BaseStream.Length)
                    {
                        int headerLen = reader.ReadInt32();
                        int fieldLen;
                        Dictionary<string, string> fields = new Dictionary<string, string>();
                        string fieldName;
                        string fieldValue;
                        bool hasReqs = false;
                        while (!hasReqs)
                        {
                            fieldLen = reader.ReadInt32();
                            fieldName = Header.ReadName(reader, fieldLen);
                            fieldValue = Header.ReadValue(reader, fieldName, fieldLen);
                            fields.Add(fieldName, fieldValue);

                            if (fields.ContainsKey("op"))
                            {
                                hasReqs = true;
                                foreach (string req in Header.OpReqs[fields["op"]])
                                {
                                    if (!fields.ContainsKey(req)) hasReqs = false;
                                }
                            }

                            Console.WriteLine($"{fieldName} : {fieldValue}");
                        }
                        int dataLen = reader.ReadInt32();
                        string data = DataReader.ReadData(reader, dataLen, fields["op"]);
                        Console.WriteLine($"\n{data}\n");
                    }
                }
            }
        }
    }
}<|MERGE_RESOLUTION|>--- conflicted
+++ resolved
@@ -9,15 +9,10 @@
     {
         public static void Read(string path)
         {
-<<<<<<< HEAD
-
-            if (File.Exists(path))
-=======
             string currentDir = Directory.GetCurrentDirectory();
             string regexPath = Regex.Replace(currentDir, "ROSbag-ReadWrite.*", "ROSbag-ReadWrite/bags/acc19-11.bag");
 
             if (File.Exists(regexPath))
->>>>>>> d82f7d9b
             {
                 using (BinaryReader reader = new BinaryReader(File.Open(regexPath, FileMode.Open)))
                 {
